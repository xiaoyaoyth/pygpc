<<<<<<< HEAD
# -*- coding: utf-8 -*-
import os
import h5py
import copy
import inspect
import numpy as np

=======
import numpy as np
import os
import h5py
import copy
>>>>>>> d2a43554
from abc import ABCMeta, abstractmethod
from .misc import display_fancy_bar


class AbstractModel:
    """
    Abstract base class for the SimulationWrapper.
    This base class provides basic functions for serialization/deserialization and printing progress.
    It cannot be used directly, but a derived class implementing the "simulate" method must be created.
    """
    __metaclass__ = ABCMeta

    def __init__(self):
        """
        Constructor; initialized the SimulationWrapper class
        The model is initialized once. The parameters are set with the set_parameters class.
        Depending on the model, the user may call here some functions to initialize the model like
        starting a matlab engine etc...
        """
        pass

    def __copy__(self):
        return copy.deepcopy(self)

    def __clean__(self):
        if self.__dict__:
            del self.__dict__

    def set_parameters(self, p, context=None):
        """
        Set model parameters and context of simulations.

        Parameters
        ----------
        p : dictionary
            Dictionary containing the model parameters
        context : dictionary
            dictionary that contains information about this worker's context
            - lock        : reference to the Lock object that all processes share for synchronization
            - max_grid    : size of the current sub-grid that is processed
            - global_task_counter  : reference to the Value object that is shared among all processes to keep track
                                     of the overall progress
            - seq_number  : sequence number of the task this object represents; necessary to maintain the correct
                            sequence of results
            - fn_results  : location of the hdf5 file to serialize the results to
            - i_grid      : current iteration in the sub-grid that is processed
            - i_iter      : current main-iteration
            - i_subiter   : current sub-iteration
            - coords      : parameters of particular simulation in original parameter space
            - coords_norm : parameters of particular simulation in normalized parameter space
        """

        self.p = p

        if context is not None:
            for key in context.keys():
                setattr(self, key, context[key])

        # return copy.deepcopy(self)
        return self

    def read_previous_results(self, coords):
        """
        This functions reads previous results from the hard disk (if present).
        When reading from the array containing the results, the current
        grid-index (i_grid) is considered to maintain the order of the results when the
        SimulationModels are executed in parallel. If the function evaluated the results in parallel
        internally, i_grid is a range [i_grid_min, i_grid_max].

        Parameters
        ----------
        coords : ndarray of float [n_sims x dim]
            Grid coordinates the simulations are conducted with

        Returns
        -------
            None :
                if no serialized results could be found or does not fit to grid
            list :
                data at coords
        """
        if self.fn_results:
            if self.lock:
                self.lock.acquire()
            try:
                if os.path.exists(self.fn_results + ".hdf5"):

                    # read results and coords
                    try:
                        with h5py.File(self.fn_results + ".hdf5", 'r') as f:

                            if type(self.i_grid) is list:
                                res = f['model_evaluations/results'][self.i_grid[0]:self.i_grid[1], :]
                                coords_read = f['grid/coords'][self.i_grid[0]:self.i_grid[1], :]
                            else:
                                res = f['model_evaluations/results'][self.i_grid, :]
                                coords_read = f['grid/coords'][self.i_grid, :]

                            if np.isclose(coords_read, coords).all():
                                return res  #.tolist()
                            else:
                                return None

                    except (KeyError, ValueError):
                        return None
            finally:
                if self.lock:
                    self.lock.release()

        return None

    def write_results(self, data_dict):
        """
        This function writes the data to a file on hard disk.
        When writing the data the current grid-index (i_grid) is considered.
        The data are written to the row corresponding i_grid in order to
        maintain the order of the results when the SimulationModels are
        executed in parallel.

        Parameters
        ----------
        data_dict : dict of ndarray
            Dictionary, containing the data to write in an .hdf5 file. The keys are the dataset names.
        """

        if self.fn_results:     # full filename
            if self.lock:
                self.lock.acquire()
            try:
                # get new size of array
                if type(self.i_grid) is list:
                    require_size = np.max(self.i_grid)
                else:
                    require_size = self.i_grid + 1

                with h5py.File(self.fn_results + ".hdf5", 'a') as f:
                    for d in data_dict:
                        # # change list or single str to np.array
                        # if type(data_dict[d]) is list or type(data_dict[d]) is str:
                        #     data_dict[d] = np.array(data_dict[d]).flatten()

                        # change single numbers to np.array
                        # if type(data_dict[d]) is float or type(data_dict[d]) is int \
                        #         or type(data_dict[d]) is np.float64 or type(data_dict[d]) is np.int:
                        #     data_dict[d] = np.array([[data_dict[d]]]).flatten()

                        # # always flatten data because it has to be saved for every grid point
                        # if data_dict[d].ndim > 1:
                        #     data_dict[d] = data_dict[d].flatten()

                        # add axes such that it can be added to previous array
                        # if data_dict[d].ndim == 1:
                        #     data_dict[d] = data_dict[d][np.newaxis, :]

                        # check datatype
                        if type(data_dict[d][0][0]) is np.float64 or type(data_dict[d][0]) is float:
                            dtype='float64'
                        elif type(data_dict[d][0][0]) is np.int64:
                            dtype = 'int'
                        elif type(data_dict[d][0][0]) is np.string_ or type(data_dict[d][0][0]) is np.str_:
                            dtype = 'str'
                        else:
                            dtype='float64'

                        try:
                            ds = f[d]
                            # append
                            # for strings, the whole array has to be rewritten
                            if dtype is "str":
                                # ds = f[d][:]
                                ds = f[d]
                                del f[d]
                                ds = np.vstack((ds, data_dict[d]))
                                f.create_dataset(d, data=ds.astype("|S"))
                            else:
                                # change size of array and write data in it
                                if ds.shape[0] < require_size:  # check if resize is necessary
                                    ds.resize(require_size, axis=0)
                                if type(self.i_grid) is list:
                                    ds[self.i_grid[0]:self.i_grid[1], :] = data_dict[d]
                                else:
                                    ds[self.i_grid, :] = data_dict[d]

                        except (KeyError, ValueError, TypeError):
                            # create
                            try:
                                del f[d]
                            except KeyError:
                                pass

                            if dtype is "str":
                                f.create_dataset(d, data=data_dict[d].astype("|S"))
                            else:
                                ds = f.create_dataset(d, (require_size, data_dict[d].shape[1]),
                                                      maxshape=(None, data_dict[d].shape[1]),
                                                      dtype=dtype)

                                if type(self.i_grid) is list:
                                    ds[self.i_grid[0]:self.i_grid[1], :] = data_dict[d]
                                else:
                                    ds[self.i_grid, :] = data_dict[d]
            finally:
                if self.lock:
                    self.lock.release()

    def increment_ctr(self):
        """
        This functions increments the global counter by 1.
        """
        if self.lock:
            self.lock.acquire()
        try:
            if self.lock:
                self.global_task_counter.value += 1
            else:
                self.global_task_counter += 1
        finally:
            if self.lock:
                self.lock.release()

    def print_progress(self, func_time=None, read_from_file=False):
        """
        This function prints the progress according to the current context and global_counter.
        """
        if self.lock:
            self.lock.acquire()
        try:
            if func_time:
                more_text = "Function evaluation took: " + repr(func_time) + "s"
            elif read_from_file:
                more_text = "Read data from " + self.fn_results + ".hdf5"
            else:
                more_text = None

            if self.lock:
                global_task_counter = self.global_task_counter.value
            else:
                global_task_counter = self.global_task_counter

            display_fancy_bar("It/Sub-it: {}/{} Performing simulation".format(self.i_iter,
                                                                              self.i_subiter),
                              global_task_counter,
                              self.max_grid,
                              more_text)
        finally:
            if self.lock:
                self.lock.release()

    def get_seq_number(self):
        return self.seq_number

    @abstractmethod
    def simulate(self, process_id=None, matlab_engine=None):
        """
        This abstract method must be implemented by the subclass.
        It should perform the simulation task depending on the input_values provided to the object on instantiation.

        Parameters
        ----------
        process_id : int
            A unique identifier; no two processes of the pool will run concurrently with the same identifier
        matlab_engine : Matlab engine object
            Matlab engine to run Matlab models
        """
        pass

    @abstractmethod
    def validate(self):
        """
        This abstract method must be implemented by the subclass.
        It should perform the validation task depending on the parameters defined in the problem.
        In cases, the model may not run correctly for some parameter combinations, this function changes the definition
        of the random parameters and the constants.
        """
        pass<|MERGE_RESOLUTION|>--- conflicted
+++ resolved
@@ -1,17 +1,7 @@
-<<<<<<< HEAD
-# -*- coding: utf-8 -*-
-import os
-import h5py
-import copy
-import inspect
-import numpy as np
-
-=======
 import numpy as np
 import os
 import h5py
 import copy
->>>>>>> d2a43554
 from abc import ABCMeta, abstractmethod
 from .misc import display_fancy_bar
 
