--- conflicted
+++ resolved
@@ -1,9 +1,4 @@
-<<<<<<< HEAD
-# -*- coding: utf-8 -*-
-from .GPC import *
-=======
 import pygpc.GPC
->>>>>>> d2a43554
 import pygpc.SGPC
 import pygpc.testfunctions
 import pygpc.AbstractModel
