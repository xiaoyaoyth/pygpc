import unittest
import pygpc
import numpy as np
import h5py
import sys
import os
import shutil
from collections import OrderedDict

# test options
<<<<<<< HEAD
# folder = './tmp '    # output folder
folder = '/tmp'    # output folder
plot = True         # plot and save output
=======
folder = './tmp'     # output folder
plot = False         # plot and save output
>>>>>>> d2a43554
gpu = False          # test GPU functionality
matlab = False       # test Matlab functionality

# temporary folder
try:
    os.mkdir(folder)

except FileExistsError:
    pass


class TestPygpcMethods(unittest.TestCase):

    # setup method called before every test-case
    def setUp(self):
        pass

    def run(self, result=None):
        self._result = result
        self._num_expectations = 0
        super(TestPygpcMethods, self).run(result)

    def _fail(self, failure):
        try:
            raise failure
        except failure.__class__:
            self._result.addFailure(self, sys.exc_info())

    def expect_isclose(self, a, b, msg='', atol=None, rtol=None):
        if atol is None:
            atol = 1.e-8
        if rtol is None:
            rtol = 1.e-5

        if np.isclose(a, b, atol=atol, rtol=rtol).all():
            msg = '({}) Expected {} to be close {}. '.format(self._num_expectations, a, b) + msg
            self._fail(self.failureException(msg))
        self._num_expectations += 1

    def expect_equal(self, a, b, msg=''):
        if a != b:
            msg = '({}) Expected {} to equal {}. '.format(self._num_expectations, a, b) + msg
            self._fail(self.failureException(msg))
        self._num_expectations += 1

    def expect_true(self, a, msg):
        if not a:
            self._fail(self.failureException(msg))
        self._num_expectations += 1

    def test_0_Static_gpc_quad(self):
        """
        Algorithm: Static
        Method: Quadrature
        Solver: NumInt
        Grid: TensorGrid
        """
        global folder, plot
        test_name = 'pygpc_test_0_Static_gpc_quad'
        print(test_name)

        # define model
        model = pygpc.testfunctions.Peaks()

        # define problem
        parameters = OrderedDict()
        parameters["x1"] = pygpc.Beta(pdf_shape=[1, 1], pdf_limits=[1.2, 2])
        parameters["x2"] = 1.25
        parameters["x3"] = pygpc.Beta(pdf_shape=[1, 1], pdf_limits=[0, 0.6])
        problem = pygpc.Problem(model, parameters)

        # gPC options
        options = dict()
        options["method"] = "quad"
        options["solver"] = "NumInt"
        options["settings"] = None
        options["order"] = [9, 9]
        options["order_max"] = 9
        options["interaction_order"] = 2
        options["error_type"] = "nrmsd"
        options["n_samples_validation"] = 1e3
        options["n_cpu"] = 0
        options["fn_results"] = os.path.join(folder, test_name)
        options["GPU"] = False
        options["grid"] = pygpc.Random
        options["grid_options"] = None

        # generate grid
        grid = pygpc.TensorGrid(parameters_random=problem.parameters_random,
                                options={"grid_type": ["jacobi", "jacobi"], "n_dim": [9, 9]})

        # define algorithm
        algorithm = pygpc.Static(problem=problem, options=options, grid=grid)

        # Initialize gPC Session
        session = pygpc.Session(algorithm=algorithm)

        # run gPC algorithm
        session, coeffs, results = session.run()

        # Post-process gPC
        pygpc.get_sensitivities_hdf5(fn_gpc=options["fn_results"],
                                     output_idx=None,
                                     calc_sobol=True,
                                     calc_global_sens=True,
                                     calc_pdf=True,
                                     algorithm="standard",
                                     n_samples=1e3)

        if plot:
            # Validate gPC vs original model function (2D-surface)
            pygpc.validate_gpc_plot(session=session,
                                    coeffs=coeffs,
                                    random_vars=list(problem.parameters_random.keys()),
                                    n_grid=[51, 51],
                                    output_idx=[0, 1],
                                    fn_out=options["fn_results"] + "_val",
                                    n_cpu=options["n_cpu"])

        # Validate gPC vs original model function (Monte Carlo)
        nrmsd = pygpc.validate_gpc_mc(session=session,
                                      coeffs=coeffs,
                                      n_samples=int(1e4),
                                      output_idx=[0, 1],
                                      fn_out=options["fn_results"] + "_pdf",
                                      plot=plot)

        files_consistent, error_msg = pygpc.check_file_consistency(options["fn_results"] + ".hdf5")

        print("> Maximum NRMSD (gpc vs original): {:.2}%".format(np.max(nrmsd)))
        # self.expect_true(np.max(nrmsd) < 0.1, 'gPC test failed with NRMSD error = {:1.2f}%'.format(np.max(nrmsd)*100))
        print("> Checking file consistency...")
        self.expect_true(files_consistent, error_msg)

        print("done!\n")

    def test_1_Static_gpc(self):
        """
        Algorithm: Static
        Method: Regression
        Solver: Moore-Penrose
        Grid: Random
        """
        global folder, plot
        test_name = 'pygpc_test_1_Static_gpc'
        print(test_name)

        # define model
        model = pygpc.testfunctions.Peaks()

        # define problem
        parameters = OrderedDict()
        parameters["x1"] = pygpc.Beta(pdf_shape=[1, 1], pdf_limits=[1.2, 2])
        parameters["x2"] = 1.25
        parameters["x3"] = pygpc.Beta(pdf_shape=[1, 1], pdf_limits=[0, 0.6])
        problem = pygpc.Problem(model, parameters)

        # gPC options
        options = dict()
        options["method"] = "reg"
        options["solver"] = "Moore-Penrose"
        options["settings"] = None
        options["order"] = [9, 9]
        options["order_max"] = 9
        options["interaction_order"] = 2
        options["matrix_ratio"] = 2
        options["error_type"] = "nrmsd"
        options["n_samples_validation"] = 1e3
        options["n_cpu"] = 0
        options["fn_results"] = os.path.join(folder, test_name)
        options["gradient_enhanced"] = True
        options["GPU"] = False
        options["grid"] = pygpc.Random
        options["grid_options"] = None

        # generate grid
        n_coeffs = pygpc.get_num_coeffs_sparse(order_dim_max=options["order"],
                                               order_glob_max=options["order_max"],
                                               order_inter_max=options["interaction_order"],
                                               dim=problem.dim)

        grid = pygpc.Random(parameters_random=problem.parameters_random,
                            n_grid=options["matrix_ratio"] * n_coeffs,
                            seed=1)

        # define algorithm
        algorithm = pygpc.Static(problem=problem, options=options, grid=grid)

        # Initialize gPC Session
        session = pygpc.Session(algorithm=algorithm)

        # run gPC algorithm
        session, coeffs, results = session.run()

        # Post-process gPC
        pygpc.get_sensitivities_hdf5(fn_gpc=options["fn_results"],
                                     output_idx=None,
                                     calc_sobol=True,
                                     calc_global_sens=True,
                                     calc_pdf=True,
                                     algorithm="standard",
                                     n_samples=1e3)

        if plot:
            # Validate gPC vs original model function (2D-surface)
            pygpc.validate_gpc_plot(session=session,
                                    coeffs=coeffs,
                                    random_vars=list(problem.parameters_random.keys()),
                                    n_grid=[51, 51],
                                    output_idx=0,
                                    fn_out=options["fn_results"] + "_val",
                                    n_cpu=options["n_cpu"])

        # Validate gPC vs original model function (Monte Carlo)
        nrmsd = pygpc.validate_gpc_mc(session=session,
                                      coeffs=coeffs,
                                      n_samples=int(1e4),
                                      output_idx=0,
                                      fn_out=options["fn_results"] + "_pdf",
                                      plot=plot)

        files_consistent, error_msg = pygpc.check_file_consistency(options["fn_results"] + ".hdf5")

        print("> Maximum NRMSD (gpc vs original): {:.2}%".format(np.max(nrmsd)))
        # self.expect_true(np.max(nrmsd) < 0.1, 'gPC test failed with NRMSD error = {:1.2f}%'.format(np.max(nrmsd)*100))
        print("> Checking file consistency...")
        self.expect_true(files_consistent, error_msg)

        print("done!\n")

    def test_2_MEStatic_gpc(self):
        """
        Algorithm: MEStatic
        Method: Regression
        Solver: Moore-Penrose
        Grid: Random
        """
        global folder, plot
        test_name = 'pygpc_test_2_MEStatic_gpc'
        print(test_name)

        # define model
        model = pygpc.testfunctions.SurfaceCoverageSpecies()

        # define problem
        parameters = OrderedDict()
        parameters["rho_0"] = pygpc.Beta(pdf_shape=[1, 1], pdf_limits=[0, 1])
        parameters["beta"] = pygpc.Beta(pdf_shape=[1, 1], pdf_limits=[0, 20])
        parameters["alpha"] = 1.
        problem = pygpc.Problem(model, parameters)

        # gPC options
        options = dict()
        options["method"] = "reg"
        options["solver"] = "Moore-Penrose"
        options["settings"] = None
        options["order"] = [9, 9]
        options["order_max"] = 9
        options["interaction_order"] = 2
        options["matrix_ratio"] = 2
        options["n_cpu"] = 0
        options["gradient_enhanced"] = True
        options["gradient_calculation"] = "standard_forward"
        options["error_type"] = "loocv"
        options["qoi"] = "all"
        options["n_grid_gradient"] = 5
        options["classifier"] = "learning"
        options["classifier_options"] = {"clusterer": "KMeans",
                                         "n_clusters": 2,
                                         "classifier": "MLPClassifier",
                                         "classifier_solver": "lbfgs"}
        options["fn_results"] = os.path.join(folder, test_name)
        options["grid"] = pygpc.Random
        options["grid_options"] = None

        # generate grid
        grid = pygpc.Random(parameters_random=problem.parameters_random,
                            n_grid=200,  # options["matrix_ratio"] * n_coeffs
                            seed=1)

        # define algorithm
        algorithm = pygpc.MEStatic(problem=problem, options=options, grid=grid)

        # Initialize gPC Session
        session = pygpc.Session(algorithm=algorithm)

        # run gPC algorithm
        session, coeffs, results = session.run()

        if plot:
            # Validate gPC vs original model function (2D-surface)
            pygpc.validate_gpc_plot(session=session,
                                    coeffs=coeffs,
                                    random_vars=list(problem.parameters_random.keys()),
                                    n_grid=[51, 51],
                                    output_idx=0,
                                    fn_out=options["fn_results"] + "_val",
                                    n_cpu=options["n_cpu"])

        # Post-process gPC
        pygpc.get_sensitivities_hdf5(fn_gpc=options["fn_results"],
                                     output_idx=None,
                                     calc_sobol=True,
                                     calc_global_sens=True,
                                     calc_pdf=True,
                                     algorithm="sampling",
                                     n_samples=1e3)

        # Validate gPC vs original model function (Monte Carlo)
        nrmsd = pygpc.validate_gpc_mc(session=session,
                                      coeffs=coeffs,
                                      n_samples=int(1e4),
                                      output_idx=0,
                                      n_cpu=options["n_cpu"],
                                      smooth_pdf=False,
                                      fn_out=options["fn_results"] + "_pdf",
                                      plot=plot)

        files_consistent, error_msg = pygpc.check_file_consistency(options["fn_results"] + ".hdf5")

        print("> Maximum NRMSD (gpc vs original): {:.2}%".format(np.max(nrmsd)))
        # self.expect_true(np.max(nrmsd) < 0.1, 'gPC test failed with NRMSD error = {:1.2f}%'.format(np.max(nrmsd)*100))
        print("> Checking file consistency...")
        self.expect_true(files_consistent, error_msg)
        print("done!\n")

    def test_3_StaticProjection_gpc(self):
        """
        Algorithm: StaticProjection
        Method: Regression
        Solver: Moore-Penrose
        Grid: Random
        """
        global folder, plot
        test_name = 'pygpc_test_3_StaticProjection_gpc'
        print(test_name)

        # define model
        model = pygpc.testfunctions.GenzOscillatory()

        # define problem
        parameters = OrderedDict()
        parameters["x1"] = pygpc.Beta(pdf_shape=[1., 1.], pdf_limits=[0., 1.])
        parameters["x2"] = pygpc.Beta(pdf_shape=[1., 1.], pdf_limits=[0., 1.])
        problem = pygpc.Problem(model, parameters)

        # gPC options
        options = dict()
        options["method"] = "reg"
        options["solver"] = "Moore-Penrose"
        options["settings"] = None
        options["order"] = [10]
        options["order_max"] = 10
        options["interaction_order"] = 1
        options["n_cpu"] = 0
        options["error_type"] = "nrmsd"
        options["n_samples_validation"] = 1e3
        options["error_norm"] = "relative"
        options["matrix_ratio"] = 2
        options["qoi"] = 0
        options["n_grid_gradient"] = 50
        options["fn_results"] = os.path.join(folder, test_name)
        options["gradient_enhanced"] = True
        options["grid"] = pygpc.Random
        options["grid_options"] = None

        # define algorithm
        algorithm = pygpc.StaticProjection(problem=problem, options=options)

        # Initialize gPC Session
        session = pygpc.Session(algorithm=algorithm)

        # run gPC algorithm
        session, coeffs, results = session.run()

        if plot:
            # Validate gPC vs original model function (2D-surface)
            pygpc.validate_gpc_plot(session=session,
                                    coeffs=coeffs,
                                    random_vars=list(problem.parameters_random.keys()),
                                    n_grid=[51, 51],
                                    output_idx=0,
                                    fn_out=options["fn_results"] + "_val",
                                    n_cpu=options["n_cpu"])

        # Post-process gPC
        pygpc.get_sensitivities_hdf5(fn_gpc=options["fn_results"],
                                     output_idx=None,
                                     calc_sobol=True,
                                     calc_global_sens=True,
                                     calc_pdf=True,
                                     algorithm="sampling",
                                     n_samples=1e3)

        # Validate gPC vs original model function (Monte Carlo)
        nrmsd = pygpc.validate_gpc_mc(session=session,
                                      coeffs=coeffs,
                                      n_samples=int(1e4),
                                      output_idx=0,
                                      n_cpu=options["n_cpu"],
                                      smooth_pdf=False,
                                      fn_out=options["fn_results"] + "_pdf",
                                      plot=plot)

        files_consistent, error_msg = pygpc.check_file_consistency(options["fn_results"] + ".hdf5")

        print("> Maximum NRMSD (gpc vs original): {:.2}%".format(np.max(nrmsd)))
        # self.expect_true(np.max(nrmsd) < 0.1, 'gPC test failed with NRMSD error = {:1.2f}%'.format(np.max(nrmsd)*100))
        print("> Checking file consistency...")
        self.expect_true(files_consistent, error_msg)
        print("done!\n")

    def test_4_MEStaticProjection_gpc(self):
        """
        Algorithm: MEStaticProjection
        Method: Regression
        Solver: Moore-Penrose
        Grid: Random
        """
        global folder, plot
        test_name = 'pygpc_test_4_MEStaticProjection_gpc'
        print(test_name)

        # define model
        model = pygpc.testfunctions.DiscontinuousRidgeManufactureDecay()

        # define problem
        parameters = OrderedDict()
        parameters["x1"] = pygpc.Beta(pdf_shape=[1, 1], pdf_limits=[0, 1])
        parameters["x2"] = pygpc.Beta(pdf_shape=[1, 1], pdf_limits=[0, 1])
        problem = pygpc.Problem(model, parameters)

        # gPC options
        options = dict()
        options["method"] = "reg"
        options["solver"] = "Moore-Penrose"
        options["settings"] = None
        options["order"] = [3, 3]
        options["order_max"] = 3
        options["interaction_order"] = 2
        options["matrix_ratio"] = 2
        options["n_cpu"] = 0
        options["gradient_enhanced"] = True
        options["gradient_calculation"] = "standard_forward"
        options["n_grid_gradient"] = 200
        options["error_type"] = "nrmsd"
        options["n_samples_validation"] = 1e3
        options["qoi"] = "all"
        options["classifier"] = "learning"
        options["classifier_options"] = {"clusterer": "KMeans",
                                         "n_clusters": 2,
                                         "classifier": "MLPClassifier",
                                         "classifier_solver": "lbfgs"}
        options["fn_results"] = os.path.join(folder, test_name)
        options["grid"] = pygpc.Random
        options["grid_options"] = None

        # define algorithm
        algorithm = pygpc.MEStaticProjection(problem=problem, options=options)

        # Initialize gPC Session
        session = pygpc.Session(algorithm=algorithm)

        # run gPC session
        session, coeffs, results = session.run()

        if plot:
            # Validate gPC vs original model function (2D-surface)
            pygpc.validate_gpc_plot(session=session,
                                    coeffs=coeffs,
                                    random_vars=list(problem.parameters_random.keys()),
                                    n_grid=[51, 51],
                                    output_idx=0,
                                    fn_out=options["fn_results"] + "_val",
                                    n_cpu=options["n_cpu"])

        # Post-process gPC
        pygpc.get_sensitivities_hdf5(fn_gpc=options["fn_results"],
                                     output_idx=None,
                                     calc_sobol=True,
                                     calc_global_sens=True,
                                     calc_pdf=True,
                                     algorithm="sampling",
                                     n_samples=1e3)

        # Validate gPC vs original model function (Monte Carlo)
        nrmsd = pygpc.validate_gpc_mc(session=session,
                                      coeffs=coeffs,
                                      n_samples=int(5e4),
                                      output_idx=0,
                                      n_cpu=options["n_cpu"],
                                      smooth_pdf=True,
                                      fn_out=options["fn_results"] + "_pdf",
                                      plot=plot)

        files_consistent, error_msg = pygpc.check_file_consistency(options["fn_results"] + ".hdf5")

        print("> Maximum NRMSD (gpc vs original): {:.2}%".format(np.max(nrmsd)))
        # self.expect_true(np.max(nrmsd) < 0.1, 'gPC test failed with NRMSD error = {:1.2f}%'.format(np.max(nrmsd)*100))
        print("> Checking file consistency...")
        self.expect_true(files_consistent, error_msg)
        print("done!\n")

    def test_5_RegAdaptive_gpc(self):
        """
        Algorithm: RegAdaptive
        Method: Regression
        Solver: Moore-Penrose
        Grid: Random
        """
        global folder, plot
        test_name = 'pygpc_test_5_RegAdaptive_gpc'
        print(test_name)

        # Model
        model = pygpc.testfunctions.Ishigami()

        # Problem
        parameters = OrderedDict()
        parameters["x1"] = pygpc.Beta(pdf_shape=[1, 1], pdf_limits=[-np.pi, np.pi])
        parameters["x2"] = pygpc.Beta(pdf_shape=[1, 1], pdf_limits=[-np.pi, np.pi])
        parameters["x3"] = 0.
        parameters["a"] = 7.
        parameters["b"] = 0.1

        problem = pygpc.Problem(model, parameters)

        # gPC options
        options = dict()
        options["order_start"] = 5
        options["order_end"] = 20
        options["solver"] = "LarsLasso"
        options["interaction_order"] = 2
        options["order_max_norm"] = 0.7
        options["n_cpu"] = 0
        options["adaptive_sampling"] = True
        options["gradient_enhanced"] = True
        options["fn_results"] = os.path.join(folder, test_name)
        options["eps"] = 0.0075
        options["grid"] = pygpc.Random
        options["grid_options"] = None

        # define algorithm
        algorithm = pygpc.RegAdaptive(problem=problem, options=options)

        # Initialize gPC Session
        session = pygpc.Session(algorithm=algorithm)

        # run gPC session
        session, coeffs, results = session.run()

        if plot:
            # Validate gPC vs original model function (2D-surface)
            pygpc.validate_gpc_plot(session=session,
                                    coeffs=coeffs,
                                    random_vars=list(problem.parameters_random.keys()),
                                    n_grid=[51, 51],
                                    output_idx=0,
                                    fn_out=options["fn_results"] + "_val",
                                    n_cpu=options["n_cpu"])

        # Post-process gPC
        pygpc.get_sensitivities_hdf5(fn_gpc=options["fn_results"],
                                     output_idx=None,
                                     calc_sobol=True,
                                     calc_global_sens=True,
                                     calc_pdf=True,
                                     algorithm="sampling",
                                     n_samples=1e3)

        # Validate gPC vs original model function (Monte Carlo)
        nrmsd = pygpc.validate_gpc_mc(session=session,
                                      coeffs=coeffs,
                                      n_samples=int(1e4),
                                      output_idx=0,
                                      n_cpu=options["n_cpu"],
                                      smooth_pdf=True,
                                      fn_out=options["fn_results"] + "_pdf",
                                      plot=plot)

        files_consistent, error_msg = pygpc.check_file_consistency(options["fn_results"] + ".hdf5")

        print("> Maximum NRMSD (gpc vs original): {:.2}%".format(np.max(nrmsd)))
        # self.expect_true(np.max(nrmsd) < 0.1, 'gPC test failed with NRMSD error = {:1.2f}%'.format(np.max(nrmsd)*100))
        print("> Checking file consistency...")
        self.expect_true(files_consistent, error_msg)
        print("done!\n")

    def test_6_RegAdaptiveProjection_gpc(self):
        """
        Algorithm: RegAdaptiveProjection
        Method: Regression
        Solver: Moore-Penrose
        Grid: Random
        """
        global folder, plot
        test_name = 'pygpc_test_6_RegAdaptiveProjection_gpc'
        print(test_name)

        # define model
        model = pygpc.testfunctions.GenzOscillatory()

        # define problem
        parameters = OrderedDict()
        parameters["x1"] = pygpc.Beta(pdf_shape=[1., 1.], pdf_limits=[0., 1.])
        parameters["x2"] = pygpc.Beta(pdf_shape=[1., 1.], pdf_limits=[0., 1.])
        problem = pygpc.Problem(model, parameters)

        # gPC options
        options = dict()
        options["order_start"] = 2
        options["order_end"] = 15
        options["interaction_order"] = 2
        options["solver"] = "Moore-Penrose"
        options["settings"] = None
        options["seed"] = 1
        options["matrix_ratio"] = 2
        options["n_cpu"] = 0
        options["fn_results"] = os.path.join(folder, test_name)
        options["gradient_calculation"] = "standard_forward"
        options["n_grid_gradient"] = 5
        options["qoi"] = 0
        options["error_type"] = "loocv"
        options["eps"] = 1e-3
        options["eps_lambda_gradient"] = 0.95
        options["gradient_enhanced"] = True
        options["adaptive_sampling"] = False
        options["grid"] = pygpc.Random
        options["grid_options"] = None

        # define algorithm
        algorithm = pygpc.RegAdaptiveProjection(problem=problem, options=options)

        # Initialize gPC Session
        session = pygpc.Session(algorithm=algorithm)

        # run gPC session
        session, coeffs, results = session.run()

        if plot:
            # Validate gPC vs original model function (2D-surface)
            pygpc.validate_gpc_plot(session=session,
                                    coeffs=coeffs,
                                    random_vars=list(problem.parameters_random.keys()),
                                    n_grid=[51, 51],
                                    output_idx=0,
                                    fn_out=options["fn_results"] + "_val",
                                    n_cpu=options["n_cpu"])

        # Post-process gPC
        pygpc.get_sensitivities_hdf5(fn_gpc=options["fn_results"],
                                     output_idx=None,
                                     calc_sobol=True,
                                     calc_global_sens=True,
                                     calc_pdf=True,
                                     algorithm="sampling",
                                     n_samples=1e3)

        # Validate gPC vs original model function (Monte Carlo)
        nrmsd = pygpc.validate_gpc_mc(session=session,
                                      coeffs=coeffs,
                                      n_samples=int(1e4),
                                      output_idx=0,
                                      n_cpu=options["n_cpu"],
                                      smooth_pdf=False,
                                      fn_out=options["fn_results"] + "_pdf",
                                      plot=plot)

        files_consistent, error_msg = pygpc.check_file_consistency(options["fn_results"] + ".hdf5")

        print("> Maximum NRMSD (gpc vs original): {:.2}%".format(np.max(nrmsd)))
        # self.expect_true(np.max(nrmsd) < 0.1, 'gPC test failed with NRMSD error = {:1.2f}%'.format(np.max(nrmsd)*100))
        print("> Checking file consistency...")
        self.expect_true(files_consistent, error_msg)
        print("done!\n")

    def test_7_MERegAdaptiveProjection_gpc(self):
        """
        Algorithm: MERegAdaptiveProjection
        Method: Regression
        Solver: Moore-Penrose
        Grid: Random
        """
        global folder, plot
        test_name = 'pygpc_test_7_MERegAdaptiveProjection_gpc'
        print(test_name)

        # define model
        model = pygpc.testfunctions.DiscontinuousRidgeManufactureDecay()

        # define problem
        parameters = OrderedDict()
        parameters["x1"] = pygpc.Beta(pdf_shape=[1, 1], pdf_limits=[0, 1])
        parameters["x2"] = pygpc.Beta(pdf_shape=[1, 1], pdf_limits=[0, 1])
        problem = pygpc.Problem(model, parameters)

        # gPC options
        options = dict()
        options["method"] = "reg"
        options["solver"] = "LarsLasso" #"Moore-Penrose"
        options["settings"] = None
        options["order_start"] = 3
        options["order_end"] = 15
        options["interaction_order"] = 2
        options["matrix_ratio"] = 2
        options["projection"] = False
        options["n_cpu"] = 0
        options["gradient_enhanced"] = False
        options["gradient_calculation"] = "standard_forward"
        options["error_type"] = "loocv"
        options["error_norm"] = "absolute" # "relative"
        options["qoi"] = 0 # "all"
        options["classifier"] = "learning"
        options["classifier_options"] = {"clusterer": "KMeans",
                                         "n_clusters": 2,
                                         "classifier": "MLPClassifier",
                                         "classifier_solver": "lbfgs"}
        options["n_samples_discontinuity"] = 10
        options["adaptive_sampling"] = False
        options["eps"] = 0.75
        options["n_grid_init"] = 20
        options["GPU"] = False
        options["fn_results"] = os.path.join(folder, test_name)
        options["grid"] = pygpc.Random
        options["grid_options"] = None

        # define algorithm
        algorithm = pygpc.MERegAdaptiveProjection(problem=problem, options=options)

        # Initialize gPC Session
        session = pygpc.Session(algorithm=algorithm)

        # run gPC session
        session, coeffs, results = session.run()

        # Validate gPC vs original model function (Monte Carlo)
        plot = True
        nrmsd = pygpc.validate_gpc_mc(session=session,
                                      coeffs=coeffs,
                                      n_samples=int(1e4),
                                      output_idx=[0],
                                      n_cpu=options["n_cpu"],
                                      smooth_pdf=True,
                                      fn_out=options["fn_results"] + "_pdf",
                                      plot=plot)

        if plot:
            # Validate gPC vs original model function (2D-surface)
            pygpc.validate_gpc_plot(session=session,
                                    coeffs=coeffs,
                                    random_vars=list(problem.parameters_random.keys()),
                                    n_grid=[51, 51],
                                    output_idx=[0, 1],
                                    fn_out=options["fn_results"] + "_val",
                                    n_cpu=options["n_cpu"])

        # Post-process gPC
        pygpc.get_sensitivities_hdf5(fn_gpc=options["fn_results"],
                                     output_idx=None,
                                     calc_sobol=True,
                                     calc_global_sens=True,
                                     calc_pdf=True,
                                     algorithm="sampling",
                                     n_samples=1e4)

        files_consistent, error_msg = pygpc.check_file_consistency(options["fn_results"] + ".hdf5")

        print("> Maximum NRMSD (gpc vs original): {:.2}%".format(np.max(nrmsd)))
        # self.expect_true(np.max(nrmsd) < 0.1, 'gPC test failed with NRMSD error = {:1.2f}%'.format(np.max(nrmsd)*100))
        print("> Checking file consistency...")
        self.expect_true(files_consistent, error_msg)
        print("done!\n")

    def test_8_GPU(self):
        """
        Testing GPU functionalities
        """
        global folder, gpu
        test_name = 'pygpc_test_8_GPU'
        print(test_name)

        if gpu:
            # define model
            model = pygpc.testfunctions.DiscontinuousRidgeManufactureDecay()

            # define problem
            parameters = OrderedDict()
            parameters["x1"] = pygpc.Beta(pdf_shape=[1, 1], pdf_limits=[0, 1])
            parameters["x2"] = pygpc.Beta(pdf_shape=[1, 1], pdf_limits=[0, 1])
            problem = pygpc.Problem(model, parameters)

            # gPC options
            options = dict()
            options["GPU"] = False

            # define test grid
            grid = pygpc.Random(parameters_random=problem.parameters_random,
                                n_grid=100,
                                seed=1)

            # setup gPC
            gpc = pygpc.Reg(problem=problem,
                            order=[8, 8],
                            order_max=8,
                            order_max_norm=0.8,
                            interaction_order=2,
                            interaction_order_current=2,
                            options=options,
                            validation=None)

            # init gPC matrices
            gpc.init_gpc_matrix()

            # set some coeffs
            coeffs = np.random.rand(gpc.basis.n_basis, 2)

            # get approximation
            gpc.get_approximation(coeffs=coeffs, x=grid.coords_norm)

            print("done!\n")
        else:
            print("Skipping GPU test...\n")

    def test_9_testfunctions(self):
        """
        Testing testfunctions (multi-threading and inherited parallelization)
        """
        test_name = 'pygpc_test_9_testfunctions'
        print(test_name)

        tests = []
        tests.append(pygpc.Ackley())
        tests.append(pygpc.BukinFunctionNumber6())
        tests.append(pygpc.CrossinTrayFunction())
        tests.append(pygpc.BohachevskyFunction1())
        tests.append(pygpc.PermFunction())
        tests.append(pygpc.SixHumpCamelFunction())
        tests.append(pygpc.RotatedHyperEllipsoid())
        tests.append(pygpc.SumOfDifferentPowersFunction())
        tests.append(pygpc.ZakharovFunction())
        tests.append(pygpc.DropWaveFunction())
        tests.append(pygpc.DixonPriceFunction())
        tests.append(pygpc.RosenbrockFunction())
        tests.append(pygpc.MichalewiczFunction())
        tests.append(pygpc.DeJongFunctionFive())
        tests.append(pygpc.MatyasFunction())
        tests.append(pygpc.GramacyLeeFunction())
        tests.append(pygpc.SchafferFunction4())
        tests.append(pygpc.SphereFunction())
        tests.append(pygpc.McCormickFunction())
        tests.append(pygpc.BoothFunction())
        tests.append(pygpc.Peaks())
        tests.append(pygpc.Franke())
        tests.append(pygpc.Lim2002())
        tests.append(pygpc.Ishigami())
        tests.append(pygpc.ManufactureDecay())
        tests.append(pygpc.GenzContinuous())
        tests.append(pygpc.GenzCornerPeak())
        tests.append(pygpc.GenzOscillatory())
        tests.append(pygpc.GenzProductPeak())
        tests.append(pygpc.Ridge())
        tests.append(pygpc.OakleyOhagan2004())
        tests.append(pygpc.Welch1992())
        tests.append(pygpc.HyperbolicTangent())
        tests.append(pygpc.MovingParticleFrictionForce())
        tests.append(pygpc.SurfaceCoverageSpecies())

        for n_cpu in [4, 0]:
            if n_cpu != 0:
                print("Running testfunctions using multi-threading with {} cores...".format(n_cpu))
            else:
                print("Running testfunctions using inherited function parallelization...")

            com = pygpc.Computation(n_cpu=n_cpu)

            for t in tests:
                grid = pygpc.Random(parameters_random=t.problem.parameters_random,
                                    n_grid=10,
                                    seed=1)

                res = com.run(model=t.problem.model,
                              problem=t.problem,
                              coords=grid.coords,
                              coords_norm=grid.coords_norm,
                              i_iter=None,
                              i_subiter=None,
                              fn_results=None,
                              print_func_time=False)

            com.close()

    def test_10_RandomParameters(self):
        """
        Testing RandomParameters
        """
        global folder, plot
        test_name = 'pygpc_test_10_RandomParameters'
        print(test_name)

        parameters = OrderedDict()
        parameters["x1"] = pygpc.Beta(pdf_shape=[1, 1], pdf_limits=[0, 1])
        parameters["x2"] = pygpc.Beta(pdf_shape=[5, 5], pdf_limits=[0, 1])
        parameters["x3"] = pygpc.Beta(pdf_shape=[5, 2], pdf_limits=[0, 1])
        parameters["x4"] = pygpc.Beta(pdf_shape=[2, 5], pdf_limits=[0, 1])
        parameters["x5"] = pygpc.Beta(pdf_shape=[0.75, 0.75], pdf_limits=[0, 1])
        parameters["x6"] = pygpc.Norm(pdf_shape=[5, 1])

        if plot:
            import matplotlib.pyplot as plt
            fig = plt.figure()
            ax = parameters["x1"].plot_pdf()
            ax = parameters["x2"].plot_pdf()
            ax = parameters["x3"].plot_pdf()
            ax = parameters["x4"].plot_pdf()
            ax = parameters["x5"].plot_pdf()
            ax = parameters["x6"].plot_pdf()
            ax.legend(["x1", "x2", "x3", "x4", "x5", "x6"])
            ax.savefig(os.path.join(folder, test_name) + ".png")

    def test_11_Grids(self):
        """
        Testing Grids
        """
        global folder, plot
        test_name = 'pygpc_test_11_Grids'
        print(test_name)

        test = pygpc.Peaks()

        grids = []
        fn_out = []
        grids.append(pygpc.Random(parameters_random=test.problem.parameters_random,
                                  n_grid=100,
                                  seed=1))
        fn_out.append(test_name + "_Random")
        grids.append(pygpc.TensorGrid(parameters_random=test.problem.parameters_random,
                                      options={"grid_type": ["hermite", "jacobi"], "n_dim": [5, 10]}))
        fn_out.append(test_name + "_TensorGrid_1")
        grids.append(pygpc.TensorGrid(parameters_random=test.problem.parameters_random,
                                      options={"grid_type": ["patterson", "fejer2"], "n_dim": [3, 10]}))
        fn_out.append(test_name + "_TensorGrid_2")
        grids.append(pygpc.SparseGrid(parameters_random=test.problem.parameters_random,
                                      options={"grid_type": ["jacobi", "jacobi"],
                                               "level": [3, 3],
                                               "level_max": 3,
                                               "interaction_order": 2,
                                               "order_sequence_type": "exp"}))
        fn_out.append(test_name + "_SparseGrid")

        if plot:
            for i, g in enumerate(grids):
                pygpc.plot_2d_grid(coords=g.coords_norm, weights=g.weights, fn_plot=os.path.join(folder, fn_out[i]))

    def test_12_Matlab_gpc(self):
        """
        Algorithm: RegAdaptive
        Method: Regression
        Solver: Moore-Penrose
        Grid: Random
        """
        global folder, plot, matlab
        test_name = 'pygpc_test_12_Matlab_gpc'
        print(test_name)

        if matlab:
            import matlab.engine
            from templates.MyModel_matlab import  MyModel_matlab
            # define model
            model = MyModel_matlab(fun_path=os.path.join(pygpc.__path__[0], "testfunctions"))

            # define problem (the parameter names have to be the same as in the model)
            parameters = OrderedDict()
            parameters["x1"] = pygpc.Beta(pdf_shape=[1, 1], pdf_limits=[-np.pi, np.pi])
            parameters["x2"] = pygpc.Beta(pdf_shape=[1, 1], pdf_limits=[-np.pi, np.pi])
            parameters["x3"] = 0.
            parameters["a"] = 7.
            parameters["b"] = 0.1

            problem = pygpc.Problem(model, parameters)

            # gPC options
            options = dict()
            options["order_start"] = 5
            options["order_end"] = 20
            options["solver"] = "LarsLasso"
            options["interaction_order"] = 2
            options["order_max_norm"] = 0.7
            options["n_cpu"] = 0
            options["adaptive_sampling"] = True
            options["gradient_enhanced"] = True
            options["fn_results"] = os.path.join(folder, test_name)
            options["eps"] = 0.0075
            options["matlab_model"] = True
            options["grid"] = pygpc.Random
            options["grid_options"] = None

            # define algorithm
            algorithm = pygpc.RegAdaptive(problem=problem, options=options)

            # Initialize gPC Session
            session = pygpc.Session(algorithm=algorithm)

            # run gPC session
            session, coeffs, results = session.run()

            if plot:
                # Validate gPC vs original model function (2D-surface)
                pygpc.validate_gpc_plot(session=session,
                                        coeffs=coeffs,
                                        random_vars=list(problem.parameters_random.keys()),
                                        n_grid=[51, 51],
                                        output_idx=0,
                                        fn_out=options["fn_results"] + "_val",
                                        n_cpu=options["n_cpu"])

            # Post-process gPC
            pygpc.get_sensitivities_hdf5(fn_gpc=options["fn_results"],
                                         output_idx=None,
                                         calc_sobol=True,
                                         calc_global_sens=True,
                                         calc_pdf=True,
                                         algorithm="sampling",
                                         n_samples=1e3)

            # Validate gPC vs original model function (Monte Carlo)
            nrmsd = pygpc.validate_gpc_mc(session=session,
                                          coeffs=coeffs,
                                          n_samples=int(1e4),
                                          output_idx=0,
                                          n_cpu=options["n_cpu"],
                                          smooth_pdf=True,
                                          fn_out=options["fn_results"] + "_pdf",
                                          plot=plot)

            files_consistent, error_msg = pygpc.check_file_consistency(options["fn_results"] + ".hdf5")

            print("> Maximum NRMSD (gpc vs original): {:.2}%".format(np.max(nrmsd)))
            # self.expect_true(np.max(nrmsd) < 0.1, 'gPC test failed with NRMSD error = {:1.2f}%'.format(np.max(nrmsd)*100))
            print("> Checking file consistency...")
            self.expect_true(files_consistent, error_msg)
            print("done!\n")

        else:
            print("Skipping Matlab test...")

    def test_13_random_vars_postprocessing(self):
        """
        Algorithm: Static
        Method: Regression
        Solver: Moore-Penrose
        Grid: Random
        """
        global folder, plot
        test_name = 'pygpc_test_13_random_vars_postprocessing_sobol'
        print(test_name)

        # define model
        model = pygpc.testfunctions.Peaks()

        # define problem

        parameters = OrderedDict()
        # parameters["x1"] = pygpc.Beta(pdf_shape=[1., 1.], pdf_limits=[1.25, 1.72])
        parameters["x1"] = pygpc.Gamma(pdf_shape=[3., 10., 1.25], p_perc=0.98)
        parameters["x2"] = pygpc.Norm(pdf_shape=[1, 1], p_perc=0.98)
        parameters["x3"] = pygpc.Beta(pdf_shape=[1., 1.], pdf_limits=[0.6, 1.4])
        # parameters["x3"] = pygpc.Norm(pdf_shape=[1., 0.25], p_perc=0.95)
        # parameters["x2"] = 1.

        problem = pygpc.Problem(model, parameters)

        # gPC options
        options = dict()
        options["method"] = "reg"
        options["solver"] = "Moore-Penrose"
        options["settings"] = None
        options["order"] = [4, 4, 4]
        options["order_max"] = 4
        options["interaction_order"] = 2
        options["matrix_ratio"] = 2
        options["error_type"] = "loocv"
        options["n_samples_validation"] = 1e3
        options["n_cpu"] = 0
        options["fn_results"] = os.path.join(folder, test_name)
        options["gradient_enhanced"] = True
        options["GPU"] = False

        # generate grid
        n_coeffs = pygpc.get_num_coeffs_sparse(order_dim_max=options["order"],
                                               order_glob_max=options["order_max"],
                                               order_inter_max=options["interaction_order"],
                                               dim=problem.dim)

        grid = pygpc.Random(parameters_random=problem.parameters_random,
                            n_grid=options["matrix_ratio"] * n_coeffs,
                            seed=1)

        # define algorithm
        algorithm = pygpc.Static(problem=problem, options=options, grid=grid)

        # Initialize gPC Session
        session = pygpc.Session(algorithm=algorithm)

        # run gPC algorithm
        session, coeffs, results = session.run()

        # Determine Sobol indices using standard approach (gPC coefficients)
        sobol_standard, sobol_idx_standard, sobol_idx_bool_standard = session.gpc[0].get_sobol_indices(coeffs=coeffs,
                                                                                                       algorithm="standard")

        sobol_sampling, sobol_idx_sampling, sobol_idx_bool_sampling = session.gpc[0].get_sobol_indices(coeffs=coeffs,
                                                                                                       algorithm="sampling",
                                                                                                       n_samples=3e4)

        # grid = pygpc.Random(parameters_random=session.parameters_random,
        #                     n_grid=int(5e5),
        #                     seed=None)
        #
        # com = pygpc.Computation(n_cpu=0, matlab_model=session.matlab_model)
        # y_orig = com.run(model=session.model,
        #                  problem=session.problem,
        #                  coords=grid.coords,
        #                  coords_norm=grid.coords_norm,
        #                  i_iter=None,
        #                  i_subiter=None,
        #                  fn_results=None,
        #                  print_func_time=False)
        # y_gpc = session.gpc[0].get_approximation(coeffs=coeffs, x=grid.coords_norm)
        #
        # mean_gpc_coeffs = session.gpc[0].get_mean(coeffs=coeffs)
        # mean_gpc_sampling = session.gpc[0].get_mean(samples=y_gpc)
        # mean_orig = np.mean(y_orig, axis=0)
        #
        # std_gpc_coeffs = session.gpc[0].get_std(coeffs=coeffs)
        # std_gpc_sampling = session.gpc[0].get_std(samples=y_gpc)
        # std_orig = np.std(y_orig, axis=0)

        # Validate gPC vs original model function (Monte Carlo)
        nrmsd = pygpc.validate_gpc_mc(session=session,
                                      coeffs=coeffs,
                                      n_samples=int(1e4),
                                      output_idx=0,
                                      fn_out=options["fn_results"] + "_pdf",
                                      plot=plot,
                                      n_cpu=session.n_cpu)

        files_consistent, error_msg = pygpc.check_file_consistency(options["fn_results"] + ".hdf5")

        print("> Maximum NRMSD (gpc vs original): {:.2}%".format(np.max(nrmsd)))
        # self.expect_true(np.max(nrmsd) < 0.1, 'gPC test failed with NRMSD error = {:1.2f}%'.format(np.max(nrmsd)*100))
        print("> Checking file consistency...")
        self.expect_true(files_consistent, error_msg)

        for i in range(sobol_standard.shape[0]):
            self.expect_true(np.max(np.abs(sobol_standard[i, :]-sobol_sampling[i, :])) < 0.1,
                             msg="Sobol index: {}".format(str(sobol_idx_sampling[3])))

        if plot:
            # Validate gPC vs original model function (2D-surface)
            pygpc.validate_gpc_plot(session=session,
                                    coeffs=coeffs,
                                    random_vars=["x2", "x3"],
                                    n_grid=[51, 51],
                                    output_idx=0,
                                    fn_out=options["fn_results"] + "_val",
                                    n_cpu=options["n_cpu"])

        print("done!\n")

    def test_14_clustering_3_domains(self):
        """
        Algorithm: MERegAdaptiveprojection
        Method: Regression
        Solver: Moore-Penrose
        Grid: Random
        """
        global folder, plot
        test_name = 'pygpc_test_14_clustering_3_domains'
        print(test_name)

        # define model
        model = pygpc.testfunctions.Cluster3Simple()

        # define problem
        parameters = OrderedDict()
        parameters["x1"] = pygpc.Beta(pdf_shape=[1, 1], pdf_limits=[0, 1])
        parameters["x2"] = pygpc.Beta(pdf_shape=[1, 1], pdf_limits=[0, 1])
        problem = pygpc.Problem(model, parameters)

        # gPC options
        options = dict()
        options["method"] = "reg"
        options["solver"] = "LarsLasso" #"Moore-Penrose"
        options["settings"] = None
        options["order_start"] = 1
        options["order_end"] = 15
        options["interaction_order"] = 2
        options["matrix_ratio"] = 1
        options["projection"] = False
        options["n_cpu"] = 0
        options["gradient_enhanced"] = False
        options["gradient_calculation"] = "standard_forward"
        options["error_type"] = "loocv"
        options["error_norm"] = "absolute" # "relative"
        options["qoi"] = 0 # "all"
        options["classifier"] = "learning"
        options["classifier_options"] = {"clusterer": "KMeans",
                                         "n_clusters": 3,
                                         "classifier": "MLPClassifier",
                                         "classifier_solver": "lbfgs"}
        options["n_samples_discontinuity"] = 50
        options["adaptive_sampling"] = False
        options["eps"] = 0.01
        options["n_grid_init"] = 50
        options["GPU"] = False
        options["fn_results"] = os.path.join(folder, test_name)
        options["grid"] = pygpc.Random
        options["grid_options"] = None

        # define algorithm
        algorithm = pygpc.MERegAdaptiveProjection(problem=problem, options=options)

        # Initialize gPC Session
        session = pygpc.Session(algorithm=algorithm)

        # run gPC session
        session, coeffs, results = session.run()

        if plot:
            # Validate gPC vs original model function (2D-surface)
            pygpc.validate_gpc_plot(session=session,
                                    coeffs=coeffs,
                                    random_vars=list(problem.parameters_random.keys()),
                                    n_grid=[51, 51],
                                    output_idx=[0],
                                    fn_out=options["fn_results"] + "_val",
                                    n_cpu=options["n_cpu"])

        # Validate gPC vs original model function (Monte Carlo)
        nrmsd = pygpc.validate_gpc_mc(session=session,
                                      coeffs=coeffs,
                                      n_samples=int(1e4),
                                      output_idx=0,
                                      n_cpu=options["n_cpu"],
                                      smooth_pdf=True,
                                      fn_out=options["fn_results"] + "_pdf",
                                      plot=plot)

        # Post-process gPC
        pygpc.get_sensitivities_hdf5(fn_gpc=options["fn_results"],
                                     output_idx=None,
                                     calc_sobol=True,
                                     calc_global_sens=True,
                                     calc_pdf=True,
                                     algorithm="sampling",
                                     n_samples=1e4)

        files_consistent, error_msg = pygpc.check_file_consistency(options["fn_results"] + ".hdf5")

        print("> Maximum NRMSD (gpc vs original): {:.2}%".format(np.max(nrmsd)))
        # self.expect_true(np.max(nrmsd) < 0.1, 'gPC test failed with NRMSD error = {:1.2f}%'.format(np.max(nrmsd)*100))
        print("> Checking file consistency...")
        self.expect_true(files_consistent, error_msg)
        print("done!\n")

    def test_15_save_and_load_session(self):
        """
        Save and load a gPC Session
        """
        # TODO: implement unittest
        pass

if __name__ == '__main__':
    unittest.main()<|MERGE_RESOLUTION|>--- conflicted
+++ resolved
@@ -8,15 +8,8 @@
 from collections import OrderedDict
 
 # test options
-<<<<<<< HEAD
-# folder = './tmp '    # output folder
-folder = '/tmp'    # output folder
-plot = True         # plot and save output
-=======
-folder = './tmp'     # output folder
-plot = False         # plot and save output
->>>>>>> d2a43554
-gpu = False          # test GPU functionality
+folder = 'tmp'    # output folder
+plot = False        # plot and save output
 matlab = False       # test Matlab functionality
 
 # temporary folder
@@ -99,7 +92,7 @@
         options["n_samples_validation"] = 1e3
         options["n_cpu"] = 0
         options["fn_results"] = os.path.join(folder, test_name)
-        options["GPU"] = False
+        options["backend"] = "cpu"
         options["grid"] = pygpc.Random
         options["grid_options"] = None
 
@@ -187,7 +180,7 @@
         options["n_cpu"] = 0
         options["fn_results"] = os.path.join(folder, test_name)
         options["gradient_enhanced"] = True
-        options["GPU"] = False
+        options["backend"] = "cpu"
         options["grid"] = pygpc.Random
         options["grid_options"] = None
 
@@ -737,7 +730,7 @@
         options["adaptive_sampling"] = False
         options["eps"] = 0.75
         options["n_grid_init"] = 20
-        options["GPU"] = False
+        options["backend"] = "cpu"
         options["fn_results"] = os.path.join(folder, test_name)
         options["grid"] = pygpc.Random
         options["grid_options"] = None
@@ -789,55 +782,52 @@
         self.expect_true(files_consistent, error_msg)
         print("done!\n")
 
-    def test_8_GPU(self):
-        """
-        Testing GPU functionalities
+    def test_8_pygpc_extensions(self):
+        """
+        Testing pygpc extensions
         """
         global folder, gpu
-        test_name = 'pygpc_test_8_GPU'
-        print(test_name)
-
-        if gpu:
-            # define model
-            model = pygpc.testfunctions.DiscontinuousRidgeManufactureDecay()
-
-            # define problem
-            parameters = OrderedDict()
-            parameters["x1"] = pygpc.Beta(pdf_shape=[1, 1], pdf_limits=[0, 1])
-            parameters["x2"] = pygpc.Beta(pdf_shape=[1, 1], pdf_limits=[0, 1])
-            problem = pygpc.Problem(model, parameters)
-
-            # gPC options
-            options = dict()
-            options["GPU"] = False
-
-            # define test grid
-            grid = pygpc.Random(parameters_random=problem.parameters_random,
-                                n_grid=100,
-                                seed=1)
-
-            # setup gPC
-            gpc = pygpc.Reg(problem=problem,
-                            order=[8, 8],
-                            order_max=8,
-                            order_max_norm=0.8,
-                            interaction_order=2,
-                            interaction_order_current=2,
-                            options=options,
-                            validation=None)
-
-            # init gPC matrices
-            gpc.init_gpc_matrix()
-
-            # set some coeffs
-            coeffs = np.random.rand(gpc.basis.n_basis, 2)
-
-            # get approximation
-            gpc.get_approximation(coeffs=coeffs, x=grid.coords_norm)
-
-            print("done!\n")
-        else:
-            print("Skipping GPU test...\n")
+        test_name = 'pygpc_test_8_pygpc_extensions'
+        print(test_name)
+
+        # define model
+        model = pygpc.testfunctions.DiscontinuousRidgeManufactureDecay()
+
+        # define problem
+        parameters = OrderedDict()
+        parameters["x1"] = pygpc.Beta(pdf_shape=[1, 1], pdf_limits=[0, 1])
+        parameters["x2"] = pygpc.Beta(pdf_shape=[1, 1], pdf_limits=[0, 1])
+        problem = pygpc.Problem(model, parameters)
+
+        # gPC options
+        options = dict()
+        options["backend"] = "cpu"
+
+        # define test grid
+        grid = pygpc.Random(parameters_random=problem.parameters_random,
+                            n_grid=100,
+                            seed=1)
+
+        # setup gPC
+        gpc = pygpc.Reg(problem=problem,
+                        order=[8, 8],
+                        order_max=8,
+                        order_max_norm=0.8,
+                        interaction_order=2,
+                        interaction_order_current=2,
+                        options=options,
+                        validation=None)
+
+        # init gPC matrices
+        gpc.init_gpc_matrix()
+
+        # set some coeffs
+        coeffs = np.random.rand(gpc.basis.n_basis, 2)
+
+        # get approximation
+        gpc.get_approximation(coeffs=coeffs, x=grid.coords_norm)
+
+        print("done!\n")
 
     def test_9_testfunctions(self):
         """
@@ -907,6 +897,8 @@
 
             com.close()
 
+            print("done!\n")
+
     def test_10_RandomParameters(self):
         """
         Testing RandomParameters
@@ -934,6 +926,8 @@
             ax = parameters["x6"].plot_pdf()
             ax.legend(["x1", "x2", "x3", "x4", "x5", "x6"])
             ax.savefig(os.path.join(folder, test_name) + ".png")
+
+            print("done!\n")
 
     def test_11_Grids(self):
         """
@@ -969,6 +963,8 @@
             for i, g in enumerate(grids):
                 pygpc.plot_2d_grid(coords=g.coords_norm, weights=g.weights, fn_plot=os.path.join(folder, fn_out[i]))
 
+        print("done!\n")
+
     def test_12_Matlab_gpc(self):
         """
         Algorithm: RegAdaptive
@@ -1101,7 +1097,7 @@
         options["n_cpu"] = 0
         options["fn_results"] = os.path.join(folder, test_name)
         options["gradient_enhanced"] = True
-        options["GPU"] = False
+        options["backend"] = "cpu"
 
         # generate grid
         n_coeffs = pygpc.get_num_coeffs_sparse(order_dim_max=options["order"],
@@ -1230,7 +1226,7 @@
         options["adaptive_sampling"] = False
         options["eps"] = 0.01
         options["n_grid_init"] = 50
-        options["GPU"] = False
+        options["backend"] = "cpu"
         options["fn_results"] = os.path.join(folder, test_name)
         options["grid"] = pygpc.Random
         options["grid_options"] = None
@@ -1288,5 +1284,6 @@
         # TODO: implement unittest
         pass
 
+
 if __name__ == '__main__':
     unittest.main()