--- conflicted
+++ resolved
@@ -22,11 +22,7 @@
         # - cd ..
         - python -m cibuildwheel --output-dir wheelhouse
         - ls wheelhouse/
-<<<<<<< HEAD
-        - if [$TRAVIS_BRANCH == "master"]; then
-=======
-        - if [ $TRAVIS_BRANCH == "master" ]; then
->>>>>>> 67e3cd0f
+        - if [ $TRAVIS_BRANCH == "master" ]; then
             python -m twine upload wheelhouse/*.whl; 
           fi
     - os: linux
@@ -42,11 +38,7 @@
         - cd ..
         - python -m cibuildwheel --output-dir wheelhouse
         - ls wheelhouse/
-<<<<<<< HEAD
-        - if [$TRAVIS_BRANCH == "master"]; then
-=======
-        - if [ $TRAVIS_BRANCH == "master" ]; then
->>>>>>> 67e3cd0f
+        - if [ $TRAVIS_BRANCH == "master" ]; then
             python -m twine upload wheelhouse/*.whl; 
           fi
     - os : linux
@@ -62,11 +54,7 @@
         - cd ..
         - python -m cibuildwheel --output-dir wheelhouse
         - ls wheelhouse/
-<<<<<<< HEAD
-        - if [$TRAVIS_BRANCH == "master"]; then
-=======
-        - if [ $TRAVIS_BRANCH == "master" ]; then
->>>>>>> 67e3cd0f
+        - if [ $TRAVIS_BRANCH == "master" ]; then
             python -m twine upload wheelhouse/*.whl; 
           fi
     - os: linux
@@ -82,11 +70,7 @@
         - cd ..
         - python -m cibuildwheel --output-dir wheelhouse
         - ls wheelhouse/
-<<<<<<< HEAD
-        - if [$TRAVIS_BRANCH == "master"]; then
-=======
-        - if [ $TRAVIS_BRANCH == "master" ]; then
->>>>>>> 67e3cd0f
+        - if [ $TRAVIS_BRANCH == "master" ]; then
             python -m twine upload wheelhouse/*.whl; 
           fi
     - os: osx
@@ -109,72 +93,58 @@
         - cd ..
         - python3 -m cibuildwheel --output-dir wheelhouse
         - ls wheelhouse/
-<<<<<<< HEAD
-        - if [$TRAVIS_BRANCH == "master"]; then
+        - if [ $TRAVIS_BRANCH == "master" ]; then
+            twine upload wheelhouse/*.whl;
+          fi
+    - os: osx
+      language: generic
+      env:
+        - PYTHON=3.7.6
+        - CC=gcc-9
+        - CXX=g++-9
+        - CIBW_SKIP='cp[!3]?-* cp3[!7]-*'
+      addons:
+        homebrew:
+          packages:
+            - gcc
+            - libomp
+      script:
+        - python3 -m pip install cibuildwheel twine numpy Cython
+        - python3 -m pip install .
+        - cd tests
+        - python3 -m unittest
+        - cd ..
+        - python3 -m cibuildwheel --output-dir wheelhouse
+        - ls wheelhouse/
+        - if [ $TRAVIS_BRANCH == "master" ]; then
             twine upload wheelhouse/*.whl; 
-=======
-        - if [ $TRAVIS_BRANCH == "master" ]; then
-            twine upload wheelhouse/*.whl;
->>>>>>> 67e3cd0f
-          fi
-    - os: osx
-      language: generic
-      env:
-        - PYTHON=3.7.6
-        - CC=gcc-9
-        - CXX=g++-9
-        - CIBW_SKIP='cp[!3]?-* cp3[!7]-*'
-      addons:
-        homebrew:
-          packages:
-            - gcc
-            - libomp
-      script:
-        - python3 -m pip install cibuildwheel twine numpy Cython
-        - python3 -m pip install .
-        - cd tests
-        - python3 -m unittest
-        - cd ..
-        - python3 -m cibuildwheel --output-dir wheelhouse
-        - ls wheelhouse/
-<<<<<<< HEAD
-        - if [$TRAVIS_BRANCH == "master"]; then
-=======
-        - if [ $TRAVIS_BRANCH == "master" ]; then
->>>>>>> 67e3cd0f
+          fi
+    - os: osx
+      language: generic
+      env:
+        - PYTHON=3.6.8
+        - CC=gcc-9
+        - CXX=g++-9
+        - CIBW_SKIP='cp[!3]?-* cp3[!6]-*'
+      addons:
+        homebrew:
+          packages:
+            - gcc
+            - libomp
+      script:
+        - python3 -m pip install cibuildwheel twine numpy Cython
+        - python3 -m pip install .
+        - cd tests
+        - python3 -m unittest
+        - cd ..
+        - python3 -m cibuildwheel --output-dir wheelhouse
+        - ls wheelhouse/
+        - if [ $TRAVIS_BRANCH == "master" ]; then
             twine upload wheelhouse/*.whl; 
           fi
     - os: osx
       language: generic
       env:
-        - PYTHON=3.6.8
-        - CC=gcc-9
-        - CXX=g++-9
-        - CIBW_SKIP='cp[!3]?-* cp3[!6]-*'
-      addons:
-        homebrew:
-          packages:
-            - gcc
-            - libomp
-      script:
-        - python3 -m pip install cibuildwheel twine numpy Cython
-        - python3 -m pip install .
-        - cd tests
-        - python3 -m unittest
-        - cd ..
-        - python3 -m cibuildwheel --output-dir wheelhouse
-        - ls wheelhouse/
-<<<<<<< HEAD
-        - if [$TRAVIS_BRANCH == "master"]; then
-            twine upload wheelhouse/*.whl;
-=======
-        - if [ $TRAVIS_BRANCH == "master" ]; then
-            twine upload wheelhouse/*.whl; 
->>>>>>> 67e3cd0f
-          fi
-    - os: osx
-      language: generic
-      env:
         - PYTHON=3.5.4
         - CC=gcc-9
         - CXX=g++-9
@@ -192,11 +162,7 @@
         - cd ..
         - python3 -m cibuildwheel --output-dir wheelhouse
         - ls wheelhouse/
-<<<<<<< HEAD
-        - if [$TRAVIS_BRANCH == "master"]; then
-=======
-        - if [ $TRAVIS_BRANCH == "master" ]; then
->>>>>>> 67e3cd0f
+        - if [ $TRAVIS_BRANCH == "master" ]; then
             twine upload wheelhouse/*.whl; 
           fi
     - os: windows
@@ -213,11 +179,7 @@
         - cd ..
         - python -m cibuildwheel --output-dir wheelhouse
         - ls wheelhouse/
-<<<<<<< HEAD
-        - if [$TRAVIS_BRANCH == "master"]; then
-=======
-        - if [ $TRAVIS_BRANCH == "master" ]; then
->>>>>>> 67e3cd0f
+        - if [ $TRAVIS_BRANCH == "master" ]; then
             python -m twine upload wheelhouse/*.whl; 
           fi
     - os: windows
@@ -234,11 +196,7 @@
         - cd ..
         - python -m cibuildwheel --output-dir wheelhouse
         - ls wheelhouse/
-<<<<<<< HEAD
-        - if [$TRAVIS_BRANCH == "master"]; then
-=======
-        - if [ $TRAVIS_BRANCH == "master" ]; then
->>>>>>> 67e3cd0f
+        - if [ $TRAVIS_BRANCH == "master" ]; then
             python -m twine upload wheelhouse/*.whl; 
           fi
     - os: windows
@@ -255,11 +213,7 @@
         - cd ..
         - python -m cibuildwheel --output-dir wheelhouse
         - ls wheelhouse/
-<<<<<<< HEAD
-        - if [$TRAVIS_BRANCH == "master"]; then
-=======
-        - if [ $TRAVIS_BRANCH == "master" ]; then
->>>>>>> 67e3cd0f
+        - if [ $TRAVIS_BRANCH == "master" ]; then
             python -m twine upload wheelhouse/*.whl; 
           fi
     - os: windows
@@ -276,10 +230,6 @@
         - cd ..
         - python -m cibuildwheel --output-dir wheelhouse
         - ls wheelhouse/
-<<<<<<< HEAD
-        - if [$TRAVIS_BRANCH == "master"]; then
-=======
-        - if [ $TRAVIS_BRANCH == "master" ]; then
->>>>>>> 67e3cd0f
+        - if [ $TRAVIS_BRANCH == "master" ]; then
             python -m twine upload wheelhouse/*.whl; 
           fi